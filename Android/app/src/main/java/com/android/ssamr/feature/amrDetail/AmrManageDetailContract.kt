--- conflicted
+++ resolved
@@ -1,24 +1,7 @@
 package com.android.ssamr.feature.amrDetail
 
 import androidx.compose.ui.graphics.Color
-<<<<<<< HEAD
 import com.android.ssamr.core.domain.model.AmrDetailStatus
-=======
-
-// core.domain 이동
-data class AmrDetailUiModel(
-    val name: String,
-    val status: String,
-    val battery: Int,
-    val ipAddress: String,
-    val location: String,
-    val speed: String,
-    val job: String,
-    val model: String,
-    val serial: String,
-    val firmware: String,
-)
->>>>>>> c2a16638
 
 data class AmrDetailState(
     val amrId: Long? = null,
@@ -31,14 +14,14 @@
 
 sealed class AmrDetailIntent {
     data object LoadAmrDetail : AmrDetailIntent()
-    data class ClickWebcam(val idAddress: String) : AmrDetailIntent()
+    data class ClickWebcam(val ipAddress: String) : AmrDetailIntent()
     data object ClickManualReturn : AmrDetailIntent()
     data object ClickManualStart : AmrDetailIntent()
 }
 
 sealed class AmrDetailEffect {
     data class ShowError(val message: String) : AmrDetailEffect()
-    data class NavigateToWebcam(val idAddress: String) : AmrDetailEffect()
+    data class NavigateToWebcam(val ipAddress: String) : AmrDetailEffect()
     data object ShowReturnDialog : AmrDetailEffect()
     data object ShowStartDialog : AmrDetailEffect()
 }
