package com.android.ssamr.core.data.repository

import com.android.ssamr.core.data.remote.datasource.AmrRemoteDataSource
import com.android.ssamr.core.domain.model.AmrAction
import com.android.ssamr.core.domain.model.AmrDetailAction
import com.android.ssamr.core.domain.model.AmrDetailStatus
import com.android.ssamr.core.domain.model.AmrStatus
import com.android.ssamr.core.domain.repository.AmrRepository
import javax.inject.Inject
import retrofit2.HttpException

class AmrRepositoryImpl @Inject constructor(
    private val remoteDataSource: AmrRemoteDataSource
) : AmrRepository {


    override suspend fun getAmrList(): List<AmrStatus> {
<<<<<<< HEAD
//        return listOf(
//            AmrStatus(1L, "1번로봇", AmrAction.RUNNING, 0.0, 1.0, "1.4m/s", "자재이동"),
//            AmrStatus(2L, "2번로봇", AmrAction.CHARGING, 2.0, 3.0, "0.0m/s", "대기"),
//            AmrStatus(3L, "3번로봇", AmrAction.CHECKING, 4.0, 5.0, "0.0m/s", "점검")
//        )
        return remoteDataSource.getAmrList()
    }

    override suspend fun getAmrDetail(amrId: Long): AmrDetailStatus {
//        return AmrDetailStatus(1,"AMR-001", AmrDetailAction.RUNNING, 0.0, 1.0, "1.4m/s", "자재이동", "RB-100", "RB100-2024-001", "v2.1.3", "111.111.1111")
        return remoteDataSource.getAmrDetail(amrId)
=======
//        return remoteDataSource.getAmrList()
        return listOf(
            AmrStatus(1L, "1번로봇", AmrAction.RUNNING, "A-1구역", "1.4m/s", "자재이동"),
            AmrStatus(2L, "2번로봇", AmrAction.CHARGING, "충전소", "0.0m/s", "대기"),
            AmrStatus(3L, "3번로봇", AmrAction.CHECKING, "B-3구역", "0.0m/s", "점검")
        )
    }

    override suspend fun getAmrDetail(amrId: Long): AmrDetailStatus {
        return AmrDetailStatus(
            name = "AMR-${String.format("%03d", amrId)}",
            status = AmrDetailAction.RUNNING,
            location = "A구역-라인${amrId}",
            speed = "1.2m/s",
            job = "화물 운반 중",
            model = "RB-100",
            serial = "RB100-2024-${String.format("%03d", amrId)}",
            firmware = "v2.1.3",
            ipAddress = "192.168.x.x"
        )
>>>>>>> ced3d49a
    }

    override suspend fun manualControl(amrId: Long, destination: String): Result<Unit> =
        runCatching {
            val response = remoteDataSource.manualControl(amrId, destination)
            if (response.isSuccessful) {
                Unit
            } else {
                throw Exception("서버 오류: ${response.code()}")
            }
        }
}<|MERGE_RESOLUTION|>--- conflicted
+++ resolved
@@ -7,7 +7,6 @@
 import com.android.ssamr.core.domain.model.AmrStatus
 import com.android.ssamr.core.domain.repository.AmrRepository
 import javax.inject.Inject
-import retrofit2.HttpException
 
 class AmrRepositoryImpl @Inject constructor(
     private val remoteDataSource: AmrRemoteDataSource
@@ -15,7 +14,6 @@
 
 
     override suspend fun getAmrList(): List<AmrStatus> {
-<<<<<<< HEAD
 //        return listOf(
 //            AmrStatus(1L, "1번로봇", AmrAction.RUNNING, 0.0, 1.0, "1.4m/s", "자재이동"),
 //            AmrStatus(2L, "2번로봇", AmrAction.CHARGING, 2.0, 3.0, "0.0m/s", "대기"),
@@ -27,28 +25,6 @@
     override suspend fun getAmrDetail(amrId: Long): AmrDetailStatus {
 //        return AmrDetailStatus(1,"AMR-001", AmrDetailAction.RUNNING, 0.0, 1.0, "1.4m/s", "자재이동", "RB-100", "RB100-2024-001", "v2.1.3", "111.111.1111")
         return remoteDataSource.getAmrDetail(amrId)
-=======
-//        return remoteDataSource.getAmrList()
-        return listOf(
-            AmrStatus(1L, "1번로봇", AmrAction.RUNNING, "A-1구역", "1.4m/s", "자재이동"),
-            AmrStatus(2L, "2번로봇", AmrAction.CHARGING, "충전소", "0.0m/s", "대기"),
-            AmrStatus(3L, "3번로봇", AmrAction.CHECKING, "B-3구역", "0.0m/s", "점검")
-        )
-    }
-
-    override suspend fun getAmrDetail(amrId: Long): AmrDetailStatus {
-        return AmrDetailStatus(
-            name = "AMR-${String.format("%03d", amrId)}",
-            status = AmrDetailAction.RUNNING,
-            location = "A구역-라인${amrId}",
-            speed = "1.2m/s",
-            job = "화물 운반 중",
-            model = "RB-100",
-            serial = "RB100-2024-${String.format("%03d", amrId)}",
-            firmware = "v2.1.3",
-            ipAddress = "192.168.x.x"
-        )
->>>>>>> ced3d49a
     }
 
     override suspend fun manualControl(amrId: Long, destination: String): Result<Unit> =
