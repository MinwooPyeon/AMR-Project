[versions]
agp = "8.10.1"
kotlin = "2.0.21"
coreKtx = "1.10.1"
junit = "4.13.2"
junitVersion = "1.1.5"
espressoCore = "3.5.1"
lifecycleRuntimeKtx = "2.6.1"
activityCompose = "1.8.0"
composeBom = "2024.09.00"
ksp = "2.0.21-1.0.28"
hilt = "2.51.1"
hiltExt = "1.2.0"
hiltNavigationCompose = "1.2.0"
retrofit = "2.11.0"
okhttp = "4.12.0"
kotlinxSerializationJson = "1.8.0"
coroutines = "1.7.3"
gsonConverter = "2.11.0"
media3 = "1.6.1"
systemuicontroller = "0.34.0"

[libraries]
androidx-core-ktx = { group = "androidx.core", name = "core-ktx", version.ref = "coreKtx" }
junit = { group = "junit", name = "junit", version.ref = "junit" }
androidx-junit = { group = "androidx.test.ext", name = "junit", version.ref = "junitVersion" }
androidx-espresso-core = { group = "androidx.test.espresso", name = "espresso-core", version.ref = "espressoCore" }
androidx-lifecycle-runtime-ktx = { group = "androidx.lifecycle", name = "lifecycle-runtime-ktx", version.ref = "lifecycleRuntimeKtx" }
androidx-activity-compose = { group = "androidx.activity", name = "activity-compose", version.ref = "activityCompose" }
androidx-compose-bom = { group = "androidx.compose", name = "compose-bom", version.ref = "composeBom" }
androidx-ui = { group = "androidx.compose.ui", name = "ui" }
androidx-ui-graphics = { group = "androidx.compose.ui", name = "ui-graphics" }
androidx-ui-tooling = { group = "androidx.compose.ui", name = "ui-tooling" }
androidx-ui-tooling-preview = { group = "androidx.compose.ui", name = "ui-tooling-preview" }
androidx-ui-test-manifest = { group = "androidx.compose.ui", name = "ui-test-manifest" }
androidx-ui-test-junit4 = { group = "androidx.compose.ui", name = "ui-test-junit4" }
androidx-material3 = { group = "androidx.compose.material3", name = "material3" }
hilt-android = { group = "com.google.dagger", name = "hilt-android", version.ref = "hilt" }
hilt-android-compiler = { group = "com.google.dagger", name = "hilt-android-compiler", version.ref = "hilt" }
hilt-compiler = { group = "com.google.dagger", name = "hilt-compiler", version.ref = "hilt" }
hilt-ext-compiler = { group = "androidx.hilt", name = "hilt-compiler", version.ref = "hiltExt" }
hilt-navigation-compose = { group = "androidx.hilt", name = "hilt-navigation-compose", version.ref = "hiltNavigationCompose" }
retrofit-core = { group = "com.squareup.retrofit2", name = "retrofit", version.ref = "retrofit" }
retrofit-kotlin-serialization = { group = "com.squareup.retrofit2", name = "converter-kotlinx-serialization", version.ref = "retrofit" }
kotlinx-serialization-json = { group = "org.jetbrains.kotlinx", name = "kotlinx-serialization-json", version.ref = "kotlinxSerializationJson" }
okhttp-logging = { group = "com.squareup.okhttp3", name = "logging-interceptor", version.ref = "okhttp" }
coroutines-android = { group = "org.jetbrains.kotlinx", name = "kotlinx-coroutines-android", version.ref = "coroutines" }
gson-converter = { group = "com.squareup.retrofit2", name = "converter-gson", version.ref = "gsonConverter" }
media3-exoplayer = { group = "androidx.media3", name = "media3-exoplayer", version.ref = "media3"}
media3-ui = { group = "androidx.media3", name = "media3-ui", version.ref = "media3"}
media3-exoplayer-rstp = { group = "androidx.media3", name = "media3-exoplayer-rtsp", version.ref = "media3"}
<<<<<<< HEAD

=======
systemuicontroller = { group = "com.google.accompanist", name = "accompanist-systemuicontroller", version.ref = "systemuicontroller"}
>>>>>>> 02eb1d7d

[plugins]
android-application = { id = "com.android.application", version.ref = "agp" }
kotlin-android = { id = "org.jetbrains.kotlin.android", version.ref = "kotlin" }
kotlin-compose = { id = "org.jetbrains.kotlin.plugin.compose", version.ref = "kotlin" }
hilt = { id = "com.google.dagger.hilt.android", version.ref = "hilt" }
ksp = { id = "com.google.devtools.ksp", version.ref = "ksp" }
<|MERGE_RESOLUTION|>--- conflicted
+++ resolved
@@ -49,11 +49,7 @@
 media3-exoplayer = { group = "androidx.media3", name = "media3-exoplayer", version.ref = "media3"}
 media3-ui = { group = "androidx.media3", name = "media3-ui", version.ref = "media3"}
 media3-exoplayer-rstp = { group = "androidx.media3", name = "media3-exoplayer-rtsp", version.ref = "media3"}
-<<<<<<< HEAD
-
-=======
 systemuicontroller = { group = "com.google.accompanist", name = "accompanist-systemuicontroller", version.ref = "systemuicontroller"}
->>>>>>> 02eb1d7d
 
 [plugins]
 android-application = { id = "com.android.application", version.ref = "agp" }
